# schemati
<<<<<<< HEAD
Extract critical information from P&ID diagrams and other similar schematics using ML on Databricks

## Components

### Backend
Contains the core functionality for interacting with Databricks volumes, including:
- `VolumeHandler` class for file operations
- Authentication and configuration management
- Logging utilities

### Frontend
A Streamlit web application for uploading files to Databricks volumes:
- Drag-and-drop file upload interface
- Overwrite option control
- Real-time upload progress and feedback

## Quick Start

### Running the Frontend
```bash
# Install dependencies
uv sync

# Run the Streamlit app
uv run streamlit run frontend/app.py
```

### Configuration
Set up your environment variables in a `.env` file (see `.env.template` for reference).
=======

Extract critical information from P&ID diagrams and other similar schematics using ML on Databricks

## Development

### CI/CD

This repository uses GitHub Actions for continuous integration and deployment:

- **Backend Tests**: Automated testing on Python 3.13.2
- **Code Quality**: Linting, formatting, and type checking with ruff, black, isort, and mypy
- **Dependency Updates**: Automated via Dependabot

### Running Tests Locally

```bash
# Install dependencies with uv
uv sync --dev

# Run tests
PYTHONPATH=. uv run pytest backend/tests/ -v

# Run code quality checks
PYTHONPATH=. uv run ruff check backend/
PYTHONPATH=. uv run black --check backend/
PYTHONPATH=. uv run isort --check-only backend/
PYTHONPATH=. uv run mypy backend/
```

### Pre-commit Hooks

```bash
# Install pre-commit with uv
uv run pip install pre-commit

# Install hooks
uv run pre-commit install

# Run manually
uv run pre-commit run --all-files
```

## Repository Setup

See [docs/repository-setup.md](docs/repository-setup.md) for instructions on configuring branch protection rules and required status checks.
>>>>>>> 6b265174
<|MERGE_RESOLUTION|>--- conflicted
+++ resolved
@@ -1,5 +1,4 @@
 # schemati
-<<<<<<< HEAD
 Extract critical information from P&ID diagrams and other similar schematics using ML on Databricks
 
 ## Components
@@ -29,7 +28,6 @@
 
 ### Configuration
 Set up your environment variables in a `.env` file (see `.env.template` for reference).
-=======
 
 Extract critical information from P&ID diagrams and other similar schematics using ML on Databricks
 
@@ -74,5 +72,4 @@
 
 ## Repository Setup
 
-See [docs/repository-setup.md](docs/repository-setup.md) for instructions on configuring branch protection rules and required status checks.
->>>>>>> 6b265174
+See [docs/repository-setup.md](docs/repository-setup.md) for instructions on configuring branch protection rules and required status checks.